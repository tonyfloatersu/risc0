// Copyright 2024 RISC Zero, Inc.
//
// Licensed under the Apache License, Version 2.0 (the "License");
// you may not use this file except in compliance with the License.
// You may obtain a copy of the License at
//
//     http://www.apache.org/licenses/LICENSE-2.0
//
// Unless required by applicable law or agreed to in writing, software
// distributed under the License is distributed on an "AS IS" BASIS,
// WITHOUT WARRANTIES OR CONDITIONS OF ANY KIND, either express or implied.
// See the License for the specific language governing permissions and
// limitations under the License.

use std::{
    error::Error as StdError,
    io::{BufReader, Error as IoError, ErrorKind as IoErrorKind, Read, Write},
    path::{Path, PathBuf},
    sync::Arc,
};

use anyhow::{anyhow, bail, Result};
use bytes::Bytes;
use prost::Message;
use risc0_circuit_rv32im::prove::emu::exec::DEFAULT_SEGMENT_RAM_STORAGE_LIMIT;
use tempfile::tempdir;

use super::{malformed_err, path_to_string, pb, ConnectionWrapper, Connector, TcpConnector};
use crate::{
    get_prover_server, get_version,
<<<<<<< HEAD
    host::{
        client::env::SegmentPath, client::slice_io::SliceIo, recursion::SuccinctReceipt,
        server::session::NullSegmentRef,
    },
=======
    host::{client::slice_io::SliceIo, server::session::NullSegmentRef},
>>>>>>> 53ada25b
    receipt_claim::{MaybePruned, ReceiptClaim},
    ExecutorEnv, ExecutorImpl, ProverOpts, Receipt, Segment, SegmentReceipt, SuccinctReceipt,
    TraceCallback, TraceEvent, VerifierContext,
};

/// A server implementation for handling requests by clients of the zkVM.
pub struct Server {
    connector: Box<dyn Connector>,
}
struct PosixIoProxy {
    fd: u32,
    conn: ConnectionWrapper,
}

impl PosixIoProxy {
    fn new(fd: u32, conn: ConnectionWrapper) -> Self {
        PosixIoProxy { fd, conn }
    }
}

impl Read for PosixIoProxy {
    fn read(&mut self, to_guest: &mut [u8]) -> std::io::Result<usize> {
        let nread = to_guest.len().try_into().map_io_err()?;
        let request = pb::api::ServerReply {
            kind: Some(pb::api::server_reply::Kind::Ok(pb::api::ClientCallback {
                kind: Some(pb::api::client_callback::Kind::Io(pb::api::OnIoRequest {
                    kind: Some(pb::api::on_io_request::Kind::Posix(pb::api::PosixIo {
                        fd: self.fd,
                        cmd: Some(pb::api::PosixCmd {
                            kind: Some(pb::api::posix_cmd::Kind::Read(nread)),
                        }),
                    })),
                })),
            })),
        };

        tracing::trace!("tx: {request:?}");
        self.conn.send(request).map_io_err()?;

        let reply: pb::api::OnIoReply = self.conn.recv().map_io_err()?;
        tracing::trace!("rx: {reply:?}");

        let kind = reply.kind.ok_or("Malformed message").map_io_err()?;
        match kind {
            pb::api::on_io_reply::Kind::Ok(bytes) => {
                let (head, _) = to_guest.split_at_mut(bytes.len());
                head.copy_from_slice(&bytes);
                Ok(bytes.len())
            }
            pb::api::on_io_reply::Kind::Error(err) => Err(err.into()),
        }
    }
}

impl Write for PosixIoProxy {
    fn write(&mut self, buf: &[u8]) -> std::io::Result<usize> {
        let request = pb::api::ServerReply {
            kind: Some(pb::api::server_reply::Kind::Ok(pb::api::ClientCallback {
                kind: Some(pb::api::client_callback::Kind::Io(pb::api::OnIoRequest {
                    kind: Some(pb::api::on_io_request::Kind::Posix(pb::api::PosixIo {
                        fd: self.fd,
                        cmd: Some(pb::api::PosixCmd {
                            kind: Some(pb::api::posix_cmd::Kind::Write(buf.into())),
                        }),
                    })),
                })),
            })),
        };

        tracing::trace!("tx: {request:?}");
        self.conn.send(request).map_io_err()?;

        let reply: pb::api::OnIoReply = self.conn.recv().map_io_err()?;
        tracing::trace!("rx: {reply:?}");

        let kind = reply.kind.ok_or("Malformed message").map_io_err()?;
        match kind {
            pb::api::on_io_reply::Kind::Ok(_) => Ok(buf.len()),
            pb::api::on_io_reply::Kind::Error(err) => Err(err.into()),
        }
    }

    fn flush(&mut self) -> std::io::Result<()> {
        Ok(())
    }
}

struct SliceIoProxy {
    conn: ConnectionWrapper,
}

impl SliceIoProxy {
    fn new(conn: ConnectionWrapper) -> Self {
        Self { conn }
    }

    fn try_clone(&self) -> Result<Self> {
        Ok(SliceIoProxy {
            conn: self.conn.try_clone()?,
        })
    }
}

impl SliceIo for SliceIoProxy {
    fn handle_io(&mut self, syscall: &str, from_guest: Bytes) -> Result<Bytes> {
        let request = pb::api::ServerReply {
            kind: Some(pb::api::server_reply::Kind::Ok(pb::api::ClientCallback {
                kind: Some(pb::api::client_callback::Kind::Io(pb::api::OnIoRequest {
                    kind: Some(pb::api::on_io_request::Kind::Slice(pb::api::SliceIo {
                        name: syscall.to_string(),
                        from_guest: from_guest.into(),
                    })),
                })),
            })),
        };
        tracing::trace!("tx: {request:?}");
        self.conn.send(request)?;

        let reply: pb::api::OnIoReply = self.conn.recv().map_io_err()?;
        tracing::trace!("rx: {reply:?}");

        let kind = reply.kind.ok_or("Malformed message").map_io_err()?;
        match kind {
            pb::api::on_io_reply::Kind::Ok(buf) => Ok(buf.into()),
            pb::api::on_io_reply::Kind::Error(err) => Err(err.into()),
        }
    }
}

struct TraceProxy {
    conn: ConnectionWrapper,
}

impl TraceProxy {
    fn new(conn: ConnectionWrapper) -> Self {
        Self { conn }
    }
}

impl TraceCallback for TraceProxy {
    fn trace_callback(&mut self, event: TraceEvent) -> Result<()> {
        let request = pb::api::ServerReply {
            kind: Some(pb::api::server_reply::Kind::Ok(pb::api::ClientCallback {
                kind: Some(pb::api::client_callback::Kind::Io(pb::api::OnIoRequest {
                    kind: Some(pb::api::on_io_request::Kind::Trace(event.into())),
                })),
            })),
        };
        tracing::trace!("tx: {request:?}");
        self.conn.send(request)?;

        let reply: pb::api::OnIoReply = self.conn.recv().map_io_err()?;
        tracing::trace!("rx: {reply:?}");

        let kind = reply.kind.ok_or("Malformed message").map_io_err()?;
        match kind {
            pb::api::on_io_reply::Kind::Ok(_) => Ok(()),
            pb::api::on_io_reply::Kind::Error(err) => Err(err.into()),
        }
    }
}

impl Server {
    /// Construct a new [Server] with the specified [Connector].
    pub fn new(connector: Box<dyn Connector>) -> Self {
        Self { connector }
    }

    /// Construct a new [Server] which will connect to the specified TCP/IP
    /// address.
    pub fn new_tcp<A: AsRef<str>>(addr: A) -> Self {
        let connector = TcpConnector::new(addr.as_ref());
        Self::new(Box::new(connector))
    }

    /// Start the [Server] and run until all requests are complete.
    pub fn run(&self) -> Result<()> {
        tracing::debug!("connect");
        let mut conn = self.connector.connect()?;

        let server_version = get_version().map_err(|err| anyhow!(err))?;

        let request: pb::api::HelloRequest = conn.recv()?;
        tracing::trace!("rx: {request:?}");

        let client_version: semver::Version = request
            .version
            .ok_or(malformed_err())?
            .try_into()
            .map_err(|err: semver::Error| anyhow!(err))?;
        if !check_client_version(&client_version, &server_version) {
            let msg = format!(
                "incompatible client version: {client_version}, server version: {server_version}"
            );
            tracing::debug!("{msg}");
            bail!(msg);
        }

        let reply = pb::api::HelloReply {
            kind: Some(pb::api::hello_reply::Kind::Ok(pb::api::HelloResult {
                version: Some(server_version.into()),
            })),
        };
        tracing::trace!("tx: {reply:?}");
        conn.send(reply)?;

        let request: pb::api::ServerRequest = conn.recv()?;
        tracing::trace!("rx: {request:?}");
        match request.kind.ok_or(malformed_err())? {
            pb::api::server_request::Kind::Prove(request) => self.on_prove(conn, request),
            pb::api::server_request::Kind::Execute(request) => self.on_execute(conn, request),
            pb::api::server_request::Kind::ProveSegment(request) => {
                self.on_prove_segment(conn, request)
            }
            pb::api::server_request::Kind::Lift(request) => self.on_lift(conn, request),
            pb::api::server_request::Kind::Join(request) => self.on_join(conn, request),
            pb::api::server_request::Kind::Resolve(request) => self.on_resolve(conn, request),
            pb::api::server_request::Kind::IdentityP254(request) => {
                self.on_identity_p254(conn, request)
            }
        }
    }

    fn on_execute(
        &self,
        mut conn: ConnectionWrapper,
        request: pb::api::ExecuteRequest,
    ) -> Result<()> {
        fn inner(
            conn: &mut ConnectionWrapper,
            request: pb::api::ExecuteRequest,
        ) -> Result<pb::api::ServerReply> {
            let env_request = request.env.ok_or(malformed_err())?;
            let mut env = build_env(conn, &env_request)?;

            if env.segment_path.is_none() {
                env.segment_path = Some(SegmentPath::TempDir(Arc::new(tempdir()?)));
            }

            let binary = env_request.binary.ok_or(malformed_err())?;

            let segment_path = env.segment_path.clone().unwrap();
            let segment_path = segment_path.path().to_str().unwrap();

            let segment_ram_storage_limit = env
                .segment_limit_ram_storage
                .unwrap_or(DEFAULT_SEGMENT_RAM_STORAGE_LIMIT);
            let bytes = binary.as_bytes()?;
            let mut exec = ExecutorImpl::from_elf(env, &bytes)?;

            let session = exec.run_with_callback(|segment| {
                let segment_bytes = bincode::serialize(&segment)?;
                let segment_storage: pb::api::AssetRequest = if segment.index
                    < segment_ram_storage_limit
                {
                    pb::api::AssetRequest {
                        kind: Some(pb::api::asset_request::Kind::Inline(())),
                    }
                } else {
                    pb::api::AssetRequest {
                        kind: Some(pb::api::asset_request::Kind::Path(segment_path.to_string())),
                    }
                };

                let asset = pb::api::Asset::from_bytes(
                    &segment_storage,
                    segment_bytes.into(),
                    format!("segment-{}", segment.index),
                )?;
                let msg = pb::api::ServerReply {
                    kind: Some(pb::api::server_reply::Kind::Ok(pb::api::ClientCallback {
                        kind: Some(pb::api::client_callback::Kind::SegmentDone(
                            pb::api::OnSegmentDone {
                                segment: Some(pb::api::SegmentInfo {
                                    index: segment.index,
                                    po2: segment.inner.po2 as u32,
                                    cycles: segment.inner.insn_cycles as u32,
                                    segment: Some(asset),
                                }),
                            },
                        )),
                    })),
                };
                tracing::trace!("tx: {msg:?}");
                conn.send(msg)?;

                let reply: pb::api::GenericReply = conn.recv()?;
                tracing::trace!("rx: {reply:?}");
                let kind = reply.kind.ok_or(malformed_err())?;
                if let pb::api::generic_reply::Kind::Error(err) = kind {
                    bail!(err)
                }

                Ok(Box::new(NullSegmentRef))
            })?;

            Ok(pb::api::ServerReply {
                kind: Some(pb::api::server_reply::Kind::Ok(pb::api::ClientCallback {
                    kind: Some(pb::api::client_callback::Kind::SessionDone(
                        pb::api::OnSessionDone {
                            session: Some(pb::api::SessionInfo {
                                segments: session.segments.len().try_into()?,
                                journal: session.journal.unwrap_or_default().bytes,
                                exit_code: Some(session.exit_code.into()),
                            }),
                        },
                    )),
                })),
            })
        }

        let msg = inner(&mut conn, request).unwrap_or_else(|err| pb::api::ServerReply {
            kind: Some(pb::api::server_reply::Kind::Error(pb::api::GenericError {
                reason: err.to_string(),
            })),
        });

        tracing::trace!("tx: {msg:?}");
        conn.send(msg)
    }

    fn on_prove(&self, mut conn: ConnectionWrapper, request: pb::api::ProveRequest) -> Result<()> {
        fn inner(
            conn: &mut ConnectionWrapper,
            request: pb::api::ProveRequest,
        ) -> Result<pb::api::ServerReply> {
            let env_request = request.env.ok_or(malformed_err())?;
            let env = build_env(conn, &env_request)?;

            let binary = env_request.binary.ok_or(malformed_err())?;
            let bytes = binary.as_bytes()?;

            let opts: ProverOpts = request.opts.ok_or(malformed_err())?.into();
            let prover = get_prover_server(&opts)?;
            let ctx = VerifierContext::default();
            let prove_info = prover.prove_with_ctx(env, &ctx, &bytes)?;

            let prove_info: pb::core::ProveInfo = prove_info.into();
            let prove_info_bytes = prove_info.encode_to_vec();
            let asset = pb::api::Asset::from_bytes(
                &request.receipt_out.ok_or(malformed_err())?,
                prove_info_bytes.into(),
                "prove_info.zkp",
            )?;

            Ok(pb::api::ServerReply {
                kind: Some(pb::api::server_reply::Kind::Ok(pb::api::ClientCallback {
                    kind: Some(pb::api::client_callback::Kind::ProveDone(
                        pb::api::OnProveDone {
                            prove_info: Some(asset),
                        },
                    )),
                })),
            })
        }

        let msg = inner(&mut conn, request).unwrap_or_else(|err| pb::api::ServerReply {
            kind: Some(pb::api::server_reply::Kind::Error(pb::api::GenericError {
                reason: err.to_string(),
            })),
        });

        tracing::trace!("tx: {msg:?}");
        conn.send(msg)
    }

    fn on_prove_segment(
        &self,
        mut conn: ConnectionWrapper,
        request: pb::api::ProveSegmentRequest,
    ) -> Result<()> {
        fn inner(request: pb::api::ProveSegmentRequest) -> Result<pb::api::ProveSegmentReply> {
            let opts: ProverOpts = request.opts.ok_or(malformed_err())?.into();
            let segment_bytes = request.segment.ok_or(malformed_err())?.as_bytes()?;
            let segment: Segment = bincode::deserialize(&segment_bytes)?;

            let prover = get_prover_server(&opts)?;
            let ctx = VerifierContext::default();
            let receipt = prover.prove_segment(&ctx, &segment)?;

            let receipt_pb: pb::core::SegmentReceipt = receipt.into();
            let receipt_bytes = receipt_pb.encode_to_vec();
            let asset = pb::api::Asset::from_bytes(
                &request.receipt_out.ok_or(malformed_err())?,
                receipt_bytes.into(),
                "receipt.zkp",
            )?;

            Ok(pb::api::ProveSegmentReply {
                kind: Some(pb::api::prove_segment_reply::Kind::Ok(
                    pb::api::ProveSegmentResult {
                        receipt: Some(asset),
                    },
                )),
            })
        }

        let msg = inner(request).unwrap_or_else(|err| pb::api::ProveSegmentReply {
            kind: Some(pb::api::prove_segment_reply::Kind::Error(
                pb::api::GenericError {
                    reason: err.to_string(),
                },
            )),
        });

        tracing::trace!("tx: {msg:?}");
        conn.send(msg)
    }

    fn on_lift(&self, mut conn: ConnectionWrapper, request: pb::api::LiftRequest) -> Result<()> {
        fn inner(request: pb::api::LiftRequest) -> Result<pb::api::LiftReply> {
            let opts: ProverOpts = request.opts.ok_or(malformed_err())?.into();
            let receipt_bytes = request.receipt.ok_or(malformed_err())?.as_bytes()?;
            let segment_receipt: SegmentReceipt = bincode::deserialize(&receipt_bytes)?;

            let prover = get_prover_server(&opts)?;
            let receipt = prover.lift(&segment_receipt)?;

            let succinct_receipt_pb: pb::core::SuccinctReceipt = receipt.into();
            let succinct_receipt_bytes = succinct_receipt_pb.encode_to_vec();
            let asset = pb::api::Asset::from_bytes(
                &request.receipt_out.ok_or(malformed_err())?,
                succinct_receipt_bytes.into(),
                "receipt.zkp",
            )?;

            Ok(pb::api::LiftReply {
                kind: Some(pb::api::lift_reply::Kind::Ok(pb::api::LiftResult {
                    receipt: Some(asset),
                })),
            })
        }

        let msg = inner(request).unwrap_or_else(|err| pb::api::LiftReply {
            kind: Some(pb::api::lift_reply::Kind::Error(pb::api::GenericError {
                reason: err.to_string(),
            })),
        });

        tracing::debug!("tx: {msg:?}");
        conn.send(msg)
    }

    fn on_join(&self, mut conn: ConnectionWrapper, request: pb::api::JoinRequest) -> Result<()> {
        fn inner(request: pb::api::JoinRequest) -> Result<pb::api::JoinReply> {
            let opts: ProverOpts = request.opts.ok_or(malformed_err())?.into();
            let left_receipt_bytes = request.left_receipt.ok_or(malformed_err())?.as_bytes()?;
            let left_succinct_receipt: SuccinctReceipt = bincode::deserialize(&left_receipt_bytes)?;
            let right_receipt_bytes = request.right_receipt.ok_or(malformed_err())?.as_bytes()?;
            let right_succinct_receipt: SuccinctReceipt =
                bincode::deserialize(&right_receipt_bytes)?;

            let prover = get_prover_server(&opts)?;
            let receipt = prover.join(&left_succinct_receipt, &right_succinct_receipt)?;

            let succinct_receipt_pb: pb::core::SuccinctReceipt = receipt.into();
            let succinct_receipt_bytes = succinct_receipt_pb.encode_to_vec();
            let asset = pb::api::Asset::from_bytes(
                &request.receipt_out.ok_or(malformed_err())?,
                succinct_receipt_bytes.into(),
                "receipt.zkp",
            )?;

            Ok(pb::api::JoinReply {
                kind: Some(pb::api::join_reply::Kind::Ok(pb::api::JoinResult {
                    receipt: Some(asset),
                })),
            })
        }

        let msg = inner(request).unwrap_or_else(|err| pb::api::JoinReply {
            kind: Some(pb::api::join_reply::Kind::Error(pb::api::GenericError {
                reason: err.to_string(),
            })),
        });

        tracing::debug!("tx: {msg:?}");
        conn.send(msg)
    }

    fn on_resolve(
        &self,
        mut conn: ConnectionWrapper,
        request: pb::api::ResolveRequest,
    ) -> Result<()> {
        fn inner(request: pb::api::ResolveRequest) -> Result<pb::api::ResolveReply> {
            let opts: ProverOpts = request.opts.ok_or(malformed_err())?.into();
            let conditional_receipt_bytes = request
                .conditional_receipt
                .ok_or(malformed_err())?
                .as_bytes()?;
            let conditional_succinct_receipt: SuccinctReceipt =
                bincode::deserialize(&conditional_receipt_bytes)?;
            let assumption_receipt_bytes = request
                .assumption_receipt
                .ok_or(malformed_err())?
                .as_bytes()?;
            let assumption_succinct_receipt: SuccinctReceipt =
                bincode::deserialize(&assumption_receipt_bytes)?;

            let prover = get_prover_server(&opts)?;
            let receipt =
                prover.resolve(&conditional_succinct_receipt, &assumption_succinct_receipt)?;

            let succinct_receipt_pb: pb::core::SuccinctReceipt = receipt.into();
            let succinct_receipt_bytes = succinct_receipt_pb.encode_to_vec();
            let asset = pb::api::Asset::from_bytes(
                &request.receipt_out.ok_or(malformed_err())?,
                succinct_receipt_bytes.into(),
                "receipt.zkp",
            )?;

            Ok(pb::api::ResolveReply {
                kind: Some(pb::api::resolve_reply::Kind::Ok(pb::api::ResolveResult {
                    receipt: Some(asset),
                })),
            })
        }

        let msg = inner(request).unwrap_or_else(|err| pb::api::ResolveReply {
            kind: Some(pb::api::resolve_reply::Kind::Error(pb::api::GenericError {
                reason: err.to_string(),
            })),
        });

        tracing::debug!("tx: {msg:?}");
        conn.send(msg)
    }

    fn on_identity_p254(
        &self,
        mut conn: ConnectionWrapper,
        request: pb::api::IdentityP254Request,
    ) -> Result<()> {
        fn inner(request: pb::api::IdentityP254Request) -> Result<pb::api::IdentityP254Reply> {
            let opts: ProverOpts = request.opts.ok_or(malformed_err())?.into();
            let receipt_bytes = request.receipt.ok_or(malformed_err())?.as_bytes()?;
            let succinct_receipt: SuccinctReceipt = bincode::deserialize(&receipt_bytes)?;

            let prover = get_prover_server(&opts)?;
            let receipt = prover.identity_p254(&succinct_receipt)?;

            let succinct_receipt_pb: pb::core::SuccinctReceipt = receipt.into();
            let succinct_receipt_bytes = succinct_receipt_pb.encode_to_vec();
            let asset = pb::api::Asset::from_bytes(
                &request.receipt_out.ok_or(malformed_err())?,
                succinct_receipt_bytes.into(),
                "receipt.zkp",
            )?;

            Ok(pb::api::IdentityP254Reply {
                kind: Some(pb::api::identity_p254_reply::Kind::Ok(
                    pb::api::IdentityP254Result {
                        receipt: Some(asset),
                    },
                )),
            })
        }

        let msg = inner(request).unwrap_or_else(|err| pb::api::IdentityP254Reply {
            kind: Some(pb::api::identity_p254_reply::Kind::Error(
                pb::api::GenericError {
                    reason: err.to_string(),
                },
            )),
        });

        tracing::debug!("tx: {msg:?}");
        conn.send(msg)
    }
}

fn build_env<'a>(
    conn: &ConnectionWrapper,
    request: &pb::api::ExecutorEnv,
) -> Result<ExecutorEnv<'a>> {
    let mut env_builder = ExecutorEnv::builder();
    env_builder.env_vars(request.env_vars.clone());
    env_builder.args(&request.args);
    for fd in request.read_fds.iter() {
        let proxy = PosixIoProxy::new(*fd, conn.try_clone()?);
        let reader = BufReader::new(proxy);
        env_builder.read_fd(*fd, reader);
    }
    for fd in request.write_fds.iter() {
        let proxy = PosixIoProxy::new(*fd, conn.try_clone()?);
        env_builder.write_fd(*fd, proxy);
    }
    let proxy = SliceIoProxy::new(conn.try_clone()?);
    for name in request.slice_ios.iter() {
        env_builder.slice_io(name, proxy.try_clone()?);
    }
    if let Some(segment_limit_po2) = request.segment_limit_po2 {
        env_builder.segment_limit_po2(segment_limit_po2);
    }
    env_builder.session_limit(request.session_limit);
    if request.trace_events.is_some() {
        let proxy = TraceProxy::new(conn.try_clone()?);
        env_builder.trace_callback(proxy);
    }
    if !request.pprof_out.is_empty() {
        env_builder.enable_profiler(Path::new(&request.pprof_out));
    }
    if !request.segment_path.is_empty() {
        env_builder.segment_path(Path::new(&request.segment_path));
    }

    for assumption in request.assumptions.iter() {
        match assumption.kind.as_ref().ok_or(malformed_err())? {
            pb::api::assumption::Kind::Proven(asset) => {
                let receipt: Receipt = pb::core::Receipt::decode(asset.as_bytes()?)?.try_into()?;
                env_builder.add_assumption(receipt)
            }
            pb::api::assumption::Kind::Unresolved(asset) => {
                let claim: MaybePruned<ReceiptClaim> =
                    pb::core::MaybePruned::decode(asset.as_bytes()?)?.try_into()?;
                env_builder.add_assumption(claim)
            }
        };
    }
    env_builder.build()
}

trait IoOtherError<T> {
    fn map_io_err(self) -> Result<T, IoError>;
}

impl<T, E: Into<Box<dyn StdError + Send + Sync>>> IoOtherError<T> for Result<T, E> {
    fn map_io_err(self) -> Result<T, IoError> {
        self.map_err(|err| IoError::new(IoErrorKind::Other, err))
    }
}

impl From<pb::api::GenericError> for IoError {
    fn from(err: pb::api::GenericError) -> Self {
        IoError::new(IoErrorKind::Other, err.reason)
    }
}

impl pb::api::Asset {
    pub fn from_bytes<P: AsRef<Path>>(
        request: &pb::api::AssetRequest,
        bytes: Bytes,
        path: P,
    ) -> Result<Self> {
        match request.kind.as_ref().ok_or(malformed_err())? {
            pb::api::asset_request::Kind::Inline(()) => Ok(Self {
                kind: Some(pb::api::asset::Kind::Inline(bytes.into())),
            }),
            pb::api::asset_request::Kind::Path(base_path) => {
                let base_path = PathBuf::from(base_path);
                let path = base_path.join(path);
                std::fs::write(&path, bytes)?;
                Ok(Self {
                    kind: Some(pb::api::asset::Kind::Path(path_to_string(path)?)),
                })
            }
        }
    }
}

fn check_client_version(client: &semver::Version, server: &semver::Version) -> bool {
    if server.pre.is_empty() {
        let comparator = semver::Comparator {
            op: semver::Op::GreaterEq,
            major: server.major,
            minor: Some(server.minor),
            patch: None,
            pre: semver::Prerelease::EMPTY,
        };
        comparator.matches(client)
    } else {
        client == server
    }
}

#[cfg(test)]
mod tests {
    use semver::Version;

    use super::check_client_version;

    #[test]
    fn check_version() {
        fn test(client: &str, server: &str) -> bool {
            check_client_version(
                &Version::parse(client).unwrap(),
                &Version::parse(server).unwrap(),
            )
        }

        assert!(test("0.18.0", "0.18.0"));
        assert!(test("0.18.1", "0.18.0"));
        assert!(test("0.18.0", "0.18.1"));
        assert!(test("0.19.0", "0.18.0"));
        assert!(test("1.0.0", "0.18.0"));
        assert!(test("1.1.0", "1.0.0"));

        assert!(!test("0.18.0", "0.19.0"));
        assert!(!test("0.18.0", "1.0.0"));

        assert!(test("0.19.0-alpha.1", "0.19.0-alpha.1"));
        assert!(!test("0.19.0-alpha.1", "0.19.0-alpha.2"));
    }
}<|MERGE_RESOLUTION|>--- conflicted
+++ resolved
@@ -28,14 +28,7 @@
 use super::{malformed_err, path_to_string, pb, ConnectionWrapper, Connector, TcpConnector};
 use crate::{
     get_prover_server, get_version,
-<<<<<<< HEAD
-    host::{
-        client::env::SegmentPath, client::slice_io::SliceIo, recursion::SuccinctReceipt,
-        server::session::NullSegmentRef,
-    },
-=======
-    host::{client::slice_io::SliceIo, server::session::NullSegmentRef},
->>>>>>> 53ada25b
+    host::{client::env::SegmentPath, client::slice_io::SliceIo, server::session::NullSegmentRef},
     receipt_claim::{MaybePruned, ReceiptClaim},
     ExecutorEnv, ExecutorImpl, ProverOpts, Receipt, Segment, SegmentReceipt, SuccinctReceipt,
     TraceCallback, TraceEvent, VerifierContext,
