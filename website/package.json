--- conflicted
+++ resolved
@@ -103,6 +103,7 @@
   },
   "dependencies": {
     "@docusaurus/core": "3.4.0",
+    "@docusaurus/module-type-aliases": "3.4.0",
     "@docusaurus/plugin-client-redirects": "3.4.0",
     "@docusaurus/preset-classic": "3.4.0",
     "@docusaurus/theme-mermaid": "3.4.0",
@@ -115,18 +116,14 @@
     "unist-util-visit": "5.0.0"
   },
   "devDependencies": {
-    "@docusaurus/module-type-aliases": "3.4.0",
     "@docusaurus/types": "3.4.0",
     "prettier": "3.3.3",
-<<<<<<< HEAD
     "remark-cli": "12.0.1",
     "remark-math": "6.0.0",
     "remark-preset-lint-consistent": "6.0.0",
     "remark-preset-lint-markdown-style-guide": "6.0.0",
     "remark-preset-lint-recommended": "7.0.0",
     "remark-toc": "9.0.0",
-=======
->>>>>>> 995a35e3
     "swc-loader": "0.2.6"
   },
   "packageManager": "bun@1.1.20"
